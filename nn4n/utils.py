import torch
import numpy as np
import matplotlib.pyplot as plt


def print_dict(title, params):
    """
    Print a dictionary in key-value pairs with a nice format

    Inputs:
        - title: title of the dictionary
        - params: dictionary to be printed
    """
    print(f"{title}: ")
    maxlen = max([len(s) for s in params.keys()])
    for k in params.keys():
        print(3*' ' + '| {}:{}{}'.format(k, (maxlen - len(k) + 1)*' ', params[k]))
    print()


def get_activation(act):
<<<<<<< HEAD
=======
    """
    Return the activation function given the name

    Inputs:
        - act: name of the activation function (supported values: "relu", "tanh", "sigmoid", "retanh")
    Returns:
        - activation function
    """
>>>>>>> 571d405e
    if act == "relu":
        return torch.relu
    elif act == "tanh":
        return torch.tanh
    elif act == "sigmoid":
        return torch.sigmoid
    elif act == "retanh":
        return lambda x: torch.maximum(torch.tanh(x), torch.tensor(0))
    else:
        raise NotImplementedError


def plot_connectivity_matrix_dist(w, title, colorbar=True, ignore_zeros=False):
    """
    Plot the distribution of a connectivity matrix

    Inputs:
        - w: connectivity matrix, must be a numpy array or a torch tensor
        - title: title of the plot
        - colorbar: whether to show the colorbar (default: True)
        - ignore_zeros: whether to ignore zeros in the distribution (needed for sparse matrices) (default: False)
    """
    if type(w) == torch.Tensor:
        w = w.detach().numpy()
    
    r = np.max(np.abs(w))

    img_width, hist_height = 6, 2
    hw_ratio = w.shape[0] / w.shape[1]
    plt_height = img_width * hw_ratio + hist_height

    fig, ax = plt.subplots(figsize=(img_width, plt_height))
    ax.imshow(-w, cmap='bwr', vmin=-r, vmax=r)
    ax.set_title(f'{title}' if not ignore_zeros else f'{title} (nonzero)')
    if colorbar:
        fig.colorbar(ax.imshow(-w, cmap='bwr', vmin=-r, vmax=r), ax=ax)
    if w.shape[1] < 5:
        ax.set_xticks([])
    if w.shape[0] < 5:
        ax.set_yticks([])
    plt.tight_layout()
    plt.show()

    fig, ax = plt.subplots(figsize=(img_width, hist_height))
    ax.set_title(f'{title} distribution')
    if ignore_zeros:
<<<<<<< HEAD
        ax.hist(w[np.abs(w) < np.mean(np.abs(w))*0.1].flatten(), bins=50)
=======
        mean_nonzero = np.mean(np.abs(w)[np.abs(w) != 0])
        ax.hist(w[np.abs(w) > mean_nonzero*0.001].flatten(), bins=100)
>>>>>>> 571d405e
    else:
        ax.hist(w.flatten(), bins=100)
    plt.tight_layout()
    plt.show()


def plot_connectivity_matrix(w, title, colorbar=True):
    """
    Plot a connectivity matrix

    Inputs:
        - w: connectivity matrix, must be a numpy array or a torch tensor
        - title: title of the plot
        - colorbar: whether to show the colorbar (default: True)
    """
    if type(w) == torch.Tensor:
        w = w.detach().numpy()

    r = np.max(np.abs(w))

    fig, ax = plt.subplots(figsize=(6, 6*w.shape[0]/w.shape[1]))

    ax.imshow(-w, cmap='bwr', vmin=-r, vmax=r)
    ax.set_title(title)
    if colorbar:
        fig.colorbar(ax.imshow(w, cmap='bwr', vmin=-r, vmax=r), ax=ax)
    # plt.tight_layout()
    plt.show()


def plot_eigenvalues(w, title):
    """
    Plot the eigenvalues of a connectivity matrix in the complex plane

    Inputs:
        - w: connectivity matrix, must be a numpy array or a torch tensor
        - title: title of the plot
    """
    if type(w) == torch.Tensor:
        w = w.detach().numpy()

    eigvals = np.linalg.eigvals(w)
    plt.figure(figsize=(4, 4))
    plt.plot(eigvals.real, eigvals.imag, 'o')
    max_eig = np.round(np.max(np.abs(eigvals)), 1)
    plt.xticks(np.arange(-max_eig, max_eig, 0.5), rotation=45)
    plt.yticks(np.arange(-max_eig, max_eig, 0.5))
    plt.xlabel(r'$\lambda_{real}$')
    plt.ylabel(r'$\lambda_{imag}$')
    plt.title(title)
    plt.show()<|MERGE_RESOLUTION|>--- conflicted
+++ resolved
@@ -19,8 +19,6 @@
 
 
 def get_activation(act):
-<<<<<<< HEAD
-=======
     """
     Return the activation function given the name
 
@@ -29,7 +27,6 @@
     Returns:
         - activation function
     """
->>>>>>> 571d405e
     if act == "relu":
         return torch.relu
     elif act == "tanh":
@@ -76,12 +73,8 @@
     fig, ax = plt.subplots(figsize=(img_width, hist_height))
     ax.set_title(f'{title} distribution')
     if ignore_zeros:
-<<<<<<< HEAD
-        ax.hist(w[np.abs(w) < np.mean(np.abs(w))*0.1].flatten(), bins=50)
-=======
         mean_nonzero = np.mean(np.abs(w)[np.abs(w) != 0])
         ax.hist(w[np.abs(w) > mean_nonzero*0.001].flatten(), bins=100)
->>>>>>> 571d405e
     else:
         ax.hist(w.flatten(), bins=100)
     plt.tight_layout()
