--- conflicted
+++ resolved
@@ -6,11 +6,7 @@
 
 setup(
     name='nn4n',
-<<<<<<< HEAD
-    version='1.0.3',
-=======
     version='1.1.0',
->>>>>>> 571d405e
     description='Neural Networks for Neuroscience Research',
     long_description=long_description,
     long_description_content_type='text/markdown',
